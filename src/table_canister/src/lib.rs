--- conflicted
+++ resolved
@@ -411,9 +411,9 @@
 
     ic_cdk::futures::spawn(async move {
         for _ in 0..3 {
-            match remove_users_active_table(users_canister_id, user_id, ic_cdk::api::canister_self()).await {
+            match remove_users_active_table(users_canister_id, user_id, TableId(ic_cdk::api::canister_self())).await {
                 Ok(_) => {
-                    ic_cdk::println!("User {} removed from active table", user_id);
+                    ic_cdk::println!("User {} removed from active table", user_id.0.to_text());
                     break;
                 }
                 Err(e) => {
@@ -495,21 +495,6 @@
         CurrencyType::Fake => {}
     }
 
-<<<<<<< HEAD
-    ic_cdk::futures::spawn(async move {
-        if let Err(e) = remove_users_active_table(
-            users_canister_id,
-            user_id,
-            TableId(ic_cdk::api::canister_self()),
-        )
-        .await
-        {
-            ic_cdk::println!("Error removing active table: {}", e);
-        }
-    });
-
-=======
->>>>>>> 423c7011
     {
         let mut table_state = TABLE.lock().map_err(|_| TableError::LockError)?;
         let table_state = table_state.as_mut().ok_or(TableError::TableNotFound)?;
