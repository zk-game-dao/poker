--- conflicted
+++ resolved
@@ -24,24 +24,6 @@
 type Result_7 = variant { Ok : opt principal; Err : UserError };
 type Result_8 = variant { Ok : float64; Err : UserError };
 type Result_9 = variant { Ok; Err : text };
-<<<<<<< HEAD
-type Transaction = record {
-  transaction_id : nat64;
-  transaction_type : TransactionType;
-  currency : opt text;
-  timestamp : nat64;
-  amount : nat64;
-};
-type TransactionType = variant {
-  Withdraw;
-  Deposit;
-  TableWithdraw : record { table_id : principal };
-  Transfer : record { recipient : principal; transfer_type : TransferType };
-  TableDeposit : record { table_id : principal };
-  Receive : record { sender : principal; transfer_type : TransferType };
-};
-type TransferType = variant { CardShowRequest };
-=======
 type StatusRequest = record {
   memory_size : bool;
   cycles : bool;
@@ -56,7 +38,6 @@
 type UpdateInformationRequest = record {
   metrics : opt CollectMetricsRequestType;
 };
->>>>>>> 8eb14006
 type User = record {
   experience_points_pure_poker : opt nat64;
   experience_points : opt nat64;
