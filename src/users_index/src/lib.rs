--- conflicted
+++ resolved
@@ -5,13 +5,9 @@
     create_canister_wrapper, cycle::{
         check_and_top_up_canister, get_cycle_balances, monitor_and_top_up_canisters,
         top_up_canister,
-<<<<<<< HEAD
     },
     install_wasm_code,
     upgrade_wasm_code,
-=======
-    }, install_wasm_code, rake_constants::RAKE_WALLET_ADDRESS_PRINCIPAL, stop_and_delete_canister, upgrade_wasm_code
->>>>>>> 8eb14006
 };
 use currency::types::currency_manager::CurrencyManager;
 use errors::{canister_management_error::CanisterManagementError, user_error::UserError};
